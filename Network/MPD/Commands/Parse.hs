--- conflicted
+++ resolved
@@ -8,273 +8,38 @@
 --
 -- Parsers for MPD data types.
 
-module Network.MPD.Commands.Parse (
-    -- * Parsers for many objects
-    parseSongs, parseEntries, parseOutputs,
-    -- * Parsers for one object
-    parseCount, parseStats, parseStatus,
-    -- * Other parsers
-    parseIdle,
-    -- * Misc utilities
-    parse, pair
-    ) where
+module Network.MPD.Commands.Parse where
 
 import Network.MPD.Commands.Types
 
-<<<<<<< HEAD
-import qualified Data.Map as M
-import Data.Maybe (fromMaybe)
-import Control.Arrow (first, (***))
-=======
 import Control.Arrow ((***))
 import Control.Monad.Error
->>>>>>> 598ebd09
 import Network.MPD.Utils
-
-type ItemGen a = [(String, String)] -- ^ list of (key,value) pairs
-               -> a                 -- ^ intermediate object
-               -> (a, Int)          -- ^ result object along with information
-                                    --   about amount of lines it consumed
-
--- | Generate Output object.
-parseOutput :: ItemGen Output
-parseOutput ls d = f ls d 0
-    where f []                d' n = (d', n)
-          f ((key, value):ls') d' n =
-              case key of
-                   "outputname"    -> f ls' d' { outName = value }      (succ n)
-                   "outputenabled" -> f ls' (up outenabled' parseBool) (succ n)
-                   "outputid"      -> (d', n) -- new output, we're done here
-                   _               -> f ls' d' (succ n) -- ignore unknown keys
-
-              where up g parser = maybe d g $ parser value
-                    outenabled' v = d' { outEnabled = v }
-
--- | Generate Entry object
-parseEntry :: ItemGen Entry
-parseEntry ls (SongE s) = first SongE $ parseSong ls s
-parseEntry _  d@(DirectoryE _) = (d, 0)
-parseEntry ls (PlaylistE p) = first PlaylistE $ parsePlaylist ls p 0
-    where parsePlaylist [] s n = (s, n)
-          parsePlaylist ((key, value):ls') p' n =
-              case key of
-                   "Last-Modified" -> parsePlaylist ls' p'
-                                        { plLastModified = parseIso8601 value }
-                                        (succ n)
-                   "playlist"      -> (p', n) -- new playlist, we're done here
-                   _               -> parsePlaylist ls' p' (succ n) -- ignore unknown keys
-
--- | Generate Song object
-parseSong :: ItemGen Song
-parseSong ls s = f ls s 0
-    where f []                s' n = (s', n)
-          f ((key, value):ls') s' n =
-              case key of
-                   "Last-Modified" -> f ls' s' { sgLastModified = lm   } (succ n)
-                   "Time"          -> f ls' s' { sgLength       = time } (succ n)
-                   "Id"            -> f ls' s' { sgIndex        = id'  } (succ n)
-                   "Pos"           -> f ls' s' { sgIndex        = pos  } (succ n)
-                   "file"          -> (s', n) -- new item, we're done here
-                   "playlist"      -> (s', n) -- new item, we're done here
-                   -- "directory" is not needed, files are always after dirs
-                   _ -> case tagValue key of
-                            Just meta -> f ls' s'
-                                           { sgTags = M.insertWith' (++)
-                                                 meta [value] (sgTags s')
-                                           } (succ n)
-                            Nothing   -> f ls' s' (succ n) -- ignore unknown keys
-
-              where lm     = parseIso8601 value
-                    time   = maybe 0 id $ parseNum value
-                    id'    = Just (maybe 0 fst $ sgIndex s', maybe 0 id $ parseNum value)
-                    pos    = Just (maybe 0 id $ parseNum value, maybe 0 snd $ sgIndex s')
-
-                    -- Why not just derive instance of Read? Because
-                    -- using read is a few times slower than this.
-                    tagValue "Artist" = Just Artist
-                    tagValue "ArtistSort" = Just ArtistSort
-                    tagValue "Album" = Just Album
-                    tagValue "AlbumArtist" = Just AlbumArtist
-                    tagValue "AlbumArtistSort" = Just AlbumArtistSort
-                    tagValue "Title" = Just Title
-                    tagValue "Track" = Just Track
-                    tagValue "Name" = Just Name
-                    tagValue "Genre" = Just Genre
-                    tagValue "Date" = Just Date
-                    tagValue "Composer" = Just Composer
-                    tagValue "Performer" = Just Performer
-                    tagValue "Disc" = Just Disc
-                    tagValue "MUSICBRAINZ_ARTISTID" = Just MUSICBRAINZ_ARTISTID
-                    tagValue "MUSICBRAINZ_ALBUMID" = Just MUSICBRAINZ_ALBUMID
-                    tagValue "MUSICBRAINZ_ALBUMARTISTID" = Just MUSICBRAINZ_ALBUMARTISTID
-                    tagValue "MUSICBRAINZ_TRACKID" = Just MUSICBRAINZ_TRACKID
-                    tagValue _ = Nothing
-
--------------------------------------------------------------------
-
--- | Parser generator.
-genParser :: [(String, String -> a)] -> ItemGen a -> [(String, String)] -> [a]
-genParser _    _      []                = []
-genParser ptrs parser ((key, value):ls) =
-    case key `lookup` ptrs of
-        Just ctr -> let (item, n) = parser ls (ctr value) in
-                        item : genParser ptrs parser (drop n ls)
-        Nothing  ->            genParser ptrs parser ls
-
--- | Parser for songs.
-parseSongs :: [(String, String)] -> [Song]
-parseSongs = genParser [ ("file", initSong)
-                       ] parseSong
-
-initSong :: String -> Song
-initSong filepath =
-    Song { sgFilePath = filepath, sgTags = M.empty
-         , sgLastModified = Nothing, sgLength = 0
-         , sgIndex = Nothing }
-
--- | Parser for database entries.
-parseEntries :: [(String, String)] -> [Entry]
-parseEntries = genParser [ ("directory", DirectoryE)
-                         , ("file", SongE . initSong)
-                         , ("playlist", PlaylistE . initPlaylist)
-                         ] parseEntry
-
-initPlaylist :: String -> Playlist
-initPlaylist name =
-    Playlist { plName = name, plLastModified = Nothing }
-
--- | Parser for outputs.
-parseOutputs :: [(String, String)] -> [Output]
-parseOutputs = genParser [ ("outputid", initOutput . fromMaybe (-1) . parseNum )
-                         ] parseOutput
-
-initOutput :: Int -> Output
-initOutput id' =
-    Output { outID = id', outName = "", outEnabled = False }
-
-------------------------------------------------------------------
+import Network.MPD.Core (MonadMPD, MPDError(Unexpected))
 
 -- | Builds a 'Count' instance from an assoc. list.
-parseCount :: [(String, String)] -> Count
-parseCount = flip parseCount' defaultCount
+parseCount :: [String] -> Either String Count
+parseCount = foldM f defaultCount . toAssocList
+        where f :: Count -> (String, String) -> Either String Count
+              f a ("songs", x)    = return $ parse parseNum
+                                    (\x' -> a { cSongs = x'}) a x
+              f a ("playtime", x) = return $ parse parseNum
+                                    (\x' -> a { cPlaytime = x' }) a x
+              f _ x               = Left $ show x
 
--- | Helper function.
-parseCount' :: [(String, String)] -> Count -> Count
-parseCount' []                c = c
-parseCount' ((key, value):ls) c =
-    case key of
-        "songs"    -> modify parseNum $ \v -> c { cSongs = v }
-        "playtime" -> modify parseNum $ \v -> c { cPlaytime = v }
-        _          -> parseCount' ls c
-
-    where modify p f = parseCount' ls $ parse p f c value
-
-defaultCount =
-    Count { cSongs = 0, cPlaytime = 0 }
-
--------------------------------------------------------------------
+-- | Builds a list of 'Device' instances from an assoc. list
+parseOutputs :: [String] -> Either String [Device]
+parseOutputs = mapM (foldM f defaultDevice)
+             . splitGroups [("outputid",id)]
+             . toAssocList
+    where f a ("outputid", x)      = return $ parse parseNum
+                                     (\x' -> a { dOutputID = x' }) a x
+          f a ("outputname", x)    = return a { dOutputName = x }
+          f a ("outputenabled", x) = return $ parse parseBool
+                                     (\x' -> a { dOutputEnabled = x'}) a x
+          f _ x                    = fail $ show x
 
 -- | Builds a 'Stats' instance from an assoc. list.
-<<<<<<< HEAD
-parseStats :: [(String, String)] -> Stats
-parseStats = flip parseStats' defaultStats
-
--- | Helper function.
-parseStats' :: [(String, String)] -> Stats -> Stats
-parseStats' []                s = s
-parseStats' ((key, value):ls) s =
-    case key of
-        "artists"     -> modify parseNum $ \v -> s { stsArtists = v }
-        "albums"      -> modify parseNum $ \v -> s { stsAlbums = v }
-        "songs"       -> modify parseNum $ \v -> s { stsSongs = v }
-        "uptime"      -> modify parseNum $ \v -> s { stsUptime = v }
-        "playtime"    -> modify parseNum $ \v -> s { stsPlaytime = v }
-        "db_playtime" -> modify parseNum $ \v -> s { stsDbPlaytime = v }
-        "db_update"   -> modify parseNum $ \v -> s { stsDbUpdate = v }
-        _             -> parseStats' ls s
-
-    where modify p f = parseStats' ls $ parse p f s value
-
-defaultStats =
-     Stats { stsArtists = 0, stsAlbums = 0, stsSongs = 0, stsUptime = 0
-           , stsPlaytime = 0, stsDbPlaytime = 0, stsDbUpdate = 0 }
-
--------------------------------------------------------------------
-
--- | Builds a 'Status' instance from an assoc. list.
-parseStatus :: [(String, String)] -> Status
-parseStatus = flip parseStatus' defaultStatus
-
--- | Helper function.
-parseStatus' :: [(String, String)] -> Status -> Status
-parseStatus' []                s = s
-parseStatus' ((key, value):ls) s =
-    case key of
-       "volume"         -> modify parseNum   $ \v -> s { stVolume = v }
-       "repeat"         -> modify parseBool  $ \v -> s { stRepeat = v }
-       "random"         -> modify parseBool  $ \v -> s { stRandom = v }
-       "single"         -> modify parseBool  $ \v -> s { stSingle = v }
-       "consume"        -> modify parseBool  $ \v -> s { stConsume = v }
-       "playlist"       -> modify parseNum   $ \v -> s { stPlaylistID = v }
-       "playlistlength" -> modify parseNum   $ \v -> s { stPlaylistLength = v }
-       "xfade"          -> modify parseNum   $ \v -> s { stXFadeWidth = v }
-       "mixrampdb"      -> modify parseFrac  $ \v -> s { stMixRampdB = v }
-       "mixrampdelay"   -> modify parseFrac  $ \v -> s { stMixRampDelay = v }
-       "state"          -> modify parseState $ \v -> s { stState = v }
-       "song"           -> parseStatus' ls s { stSongPos = parseNum value }
-       "songid"         -> parseStatus' ls s { stSongID = parseNum value }
-       "time"           -> modify parseTime  $ \v -> s { stTime = v }
-       "elapsed"        -> modify parseFrac  $ \v -> s { stTime = (v, snd $ stTime s) }
-       "bitrate"        -> modify parseNum   $ \v -> s { stBitrate = v }
-       "audio"          -> modify parseAudio $ \v -> s { stAudio = v }
-       "nextsong"       -> parseStatus' ls s { stNextSongPos = parseNum value }
-       "nextsongid"     -> parseStatus' ls s { stNextSongID = parseNum value }
-       "error"          -> parseStatus' ls s { stError = Just value }
-       _                -> parseStatus' ls s
-
-    where modify p f = parseStatus' ls $ parse p f s value
-
-          parseAudio = parseTriple ':' parseNum
-
-          parseState "play"  = Just Playing
-          parseState "pause" = Just Paused
-          parseState "stop"  = Just Stopped
-          parseState _       = Nothing
-
-          parseTime s' =
-              case parseFrac *** parseNum $ breakChar ':' s' of
-                 (Just a, Just b) -> Just (a, b)
-                 _                -> Nothing
-
-defaultStatus =
-    Status { stState = Stopped, stVolume = 0, stRepeat = False
-           , stRandom = False, stPlaylistID = 0, stPlaylistLength = 0
-           , stSongPos = Nothing, stSongID = Nothing, stTime = (0, 0)
-           , stNextSongPos = Nothing, stNextSongID = Nothing
-           , stBitrate = 0, stXFadeWidth = 0, stMixRampdB = 0
-           , stMixRampDelay = 0, stAudio = (0, 0, 0), stUpdatingDb = 0
-           , stSingle = False, stConsume = False, stError = Nothing }
-
--------------------------------------------------------------------
-
--- | Builds list of idle subsystems.
-parseIdle :: [(String, String)] -> [Subsystem]
-parseIdle [] = []
-parseIdle (("changed", value):ls) =
-    case value of
-        "database"        -> DatabaseS       : parseIdle ls
-        "update"          -> UpdateS         : parseIdle ls
-        "stored_playlist" -> StoredPlaylistS : parseIdle ls
-        "playlist"        -> PlaylistS       : parseIdle ls
-        "player"          -> PlayerS         : parseIdle ls
-        "mixer"           -> MixerS          : parseIdle ls
-        "output"          -> OutputS         : parseIdle ls
-        "options"         -> OptionsS        : parseIdle ls
-        _                 ->                   parseIdle ls
-parseIdle (_:ls) = parseIdle ls
-
--------------------------------------------------------------------
-=======
 parseStats :: [String] -> Either String Stats
 parseStats = foldM f defaultStats . toAssocList
     where
@@ -396,7 +161,6 @@
 runParser :: (MonadMPD m, MonadError MPDError m)
           => (input -> Either String a) -> input -> m a
 runParser f = either (throwError . Unexpected) return . f
->>>>>>> 598ebd09
 
 -- | A helper that runs a parser on a string and, depending on the
 -- outcome, either returns the result of some command applied to the
